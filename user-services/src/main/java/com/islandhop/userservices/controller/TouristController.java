--- conflicted
+++ resolved
@@ -395,34 +395,6 @@
     }
 
     /**
-<<<<<<< HEAD
-     * Retrieves a tourist profile by email (for pooling service integration).
-     * 
-     * @param email Tourist's email address
-     * @return ResponseEntity with tourist profile or not found status
-     */
-    @GetMapping("/profile/{email}")
-    public ResponseEntity<?> getTouristProfile(@PathVariable String email) {
-        logger.info("GET /tourist/profile/{} called", email);
-        
-        try {
-            // Check if profile exists
-            if (!profileRepository.existsByEmail(email)) {
-                logger.warn("Tourist profile not found for email: {}", email);
-                return ResponseEntity.status(HttpStatus.NOT_FOUND)
-                        .body(Map.of("error", "Tourist profile not found", "email", email));
-            }
-            
-            // Fetch and return the profile
-            TouristProfile profile = profileRepository.findByEmail(email);
-            logger.info("Successfully retrieved tourist profile for email: {}", email);
-            return ResponseEntity.ok(profile);
-            
-        } catch (Exception e) {
-            logger.error("Error retrieving tourist profile for email {}: {}", email, e.getMessage(), e);
-            return ResponseEntity.status(HttpStatus.INTERNAL_SERVER_ERROR)
-                    .body(Map.of("error", "Failed to retrieve tourist profile", "message", e.getMessage()));
-=======
      * Gets the tourist settings (currency, units, etc.).
      * 
      * @param email Optional email parameter, otherwise uses session
@@ -642,7 +614,6 @@
             logger.error("Error checking null values for {}: {}", checkEmail, e.getMessage());
             return ResponseEntity.status(HttpStatus.INTERNAL_SERVER_ERROR)
                 .body("Error checking null values: " + e.getMessage());
->>>>>>> cb1f974d
         }
     }
 }