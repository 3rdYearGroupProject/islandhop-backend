--- conflicted
+++ resolved
@@ -173,46 +173,23 @@
     public CreatePublicPoolingGroupResponse createPublicPoolingGroup(CreatePublicPoolingGroupRequest request) {
         log.info("Creating public pooling group for user {}", request.getUserId());
         
-        try {
-            // Validate request
-            if (request.getUserId() == null || request.getUserId().trim().isEmpty()) {
-                throw new IllegalArgumentException("User ID cannot be null or empty");
-            }
-            if (request.getGroupName() == null || request.getGroupName().trim().isEmpty()) {
-                throw new IllegalArgumentException("Group name cannot be null or empty");
-            }
-            
-            // Create a new group
-            Group group = new Group();
-            group.setCreatedBy(request.getUserId());
-            group.setCreatorUserId(request.getUserId());
-            group.setCreatorEmail(request.getUserEmail()); // Store creator email for name lookup
-            group.setGroupName(request.getGroupName());
-            group.setTripName(request.getTripName() != null ? request.getTripName() : request.getGroupName());
-            group.setVisibility("public");
-            group.setStatus("active");
-            group.setMaxMembers(request.getMaxMembers() > 0 ? request.getMaxMembers() : 12);
-            group.setRequiresApproval(request.getRequiresApproval() != null ? request.getRequiresApproval() : true);
-            group.getUserIds().add(request.getUserId());
-            group.setCreatedAt(Instant.now());
-            group.setLastUpdated(Instant.now());
-            
-            // Build preferences from request properties
-            Map<String, Object> preferences = buildPreferencesFromRequest(request);
-            group.setPreferences(preferences);
-            
-            Group savedGroup = groupRepository.save(group);
-            log.info("Successfully created public pooling group '{}' with ID: {}", savedGroup.getGroupName(), savedGroup.getId());
-            
-            return new CreatePublicPoolingGroupResponse(savedGroup.getId(), "Group created successfully");
-            
-        } catch (IllegalArgumentException e) {
-            log.warn("Invalid request for creating public pooling group: {}", e.getMessage());
-            throw e;
-        } catch (Exception e) {
-            log.error("Error creating public pooling group for user '{}': {}", request.getUserId(), e.getMessage(), e);
-            throw new RuntimeException("Failed to create group: " + e.getMessage(), e);
-        }
+        // Create a new group
+        Group group = new Group();
+        group.setCreatedBy(request.getUserId());
+        group.setCreatorUserId(request.getUserId());
+        group.setCreatorEmail(request.getUserEmail()); // Store creator email for name lookup
+        group.setGroupName(request.getGroupName());
+        group.setTripName(request.getTripName());
+        group.setVisibility("public");
+        group.setStatus("active");
+        group.setMaxMembers(request.getMaxMembers());
+        group.setRequiresApproval(request.getRequiresApproval());
+        group.getUserIds().add(request.getUserId());
+        group.setCreatedAt(Instant.now());
+        
+        Group savedGroup = groupRepository.save(group);
+        
+        return new CreatePublicPoolingGroupResponse(savedGroup.getId(), "Group created successfully");
     }
     
     /**
@@ -376,58 +353,6 @@
         similarTrip.setMaxMembers(group.getMaxMembers());
         similarTrip.setCreatedBy(group.getCreatedBy());
         
-<<<<<<< HEAD
-        try {
-            // Validate request
-            if (userId == null || userId.trim().isEmpty()) {
-                throw new IllegalArgumentException("User ID cannot be null or empty");
-            }
-            if (request.getTripId() == null || request.getTripId().trim().isEmpty()) {
-                throw new IllegalArgumentException("Trip ID cannot be null or empty");
-            }
-            
-            // Find groups associated with this trip and user
-            List<Group> userGroups = groupRepository.findByUserIdsContaining(userId);
-            
-            // Filter by trip ID if provided and not empty
-            if (request.getTripId() != null && !request.getTripId().trim().isEmpty()) {
-                userGroups = userGroups.stream()
-                    .filter(group -> request.getTripId().equals(group.getTripId()))
-                    .collect(Collectors.toList());
-            }
-            
-            if (userGroups.isEmpty()) {
-                log.warn("No groups found for user '{}' and trip '{}'", userId, request.getTripId());
-                return new SaveTripWithSuggestionsResponse(request.getTripId(), "No associated groups found for this trip");
-            }
-            
-            // Update the trip name in associated groups if provided
-            if (request.getTripName() != null && !request.getTripName().trim().isEmpty()) {
-                for (Group group : userGroups) {
-                    group.setTripName(request.getTripName());
-                    group.setLastUpdated(Instant.now());
-                }
-                groupRepository.saveAll(userGroups);
-                log.info("Updated trip name to '{}' for {} group(s)", request.getTripName(), userGroups.size());
-            }
-            
-            // TODO: In a more advanced implementation, we could:
-            // 1. Validate suggestions with the trip service
-            // 2. Store group-specific trip customizations
-            // 3. Notify other group members of trip updates via Kafka
-            // 4. Track group activity and preferences
-            
-            log.info("Successfully saved trip '{}' with suggestions for user '{}'", request.getTripId(), userId);
-            return new SaveTripWithSuggestionsResponse(request.getTripId(), "Trip saved with suggestions successfully");
-            
-        } catch (IllegalArgumentException e) {
-            log.warn("Invalid request for saving trip with suggestions: {}", e.getMessage());
-            throw e;
-        } catch (Exception e) {
-            log.error("Error saving trip with suggestions for user '{}' and trip '{}': {}", userId, request.getTripId(), e.getMessage(), e);
-            throw new RuntimeException("Failed to save trip with suggestions: " + e.getMessage(), e);
-        }
-=======
         Map<String, Object> preferences = group.getPreferences();
         if (preferences != null) {
             similarTrip.setStartDate((String) preferences.get("startDate"));
@@ -438,7 +363,6 @@
         }
         
         return similarTrip;
->>>>>>> 05040d76
     }
     
     /**
@@ -545,88 +469,6 @@
         log.info("User {} attempting to finalize group {}", userId, groupId);
         
         try {
-<<<<<<< HEAD
-            // Validate request
-            if (userId == null || userId.trim().isEmpty()) {
-                throw new IllegalArgumentException("User ID cannot be null or empty");
-            }
-            if (request.getGroupId() == null || request.getGroupId().trim().isEmpty()) {
-                throw new IllegalArgumentException("Group ID cannot be null or empty");
-            }
-            
-            // Find the group
-            Group group = groupRepository.findById(request.getGroupId()).orElse(null);
-            if (group == null) {
-                log.warn("Group not found: {}", request.getGroupId());
-                throw new IllegalArgumentException("Group not found");
-            }
-            
-            // Check if user has permission to finalize (must be creator or admin)
-            if (!group.isCreator(userId)) {
-                log.warn("User '{}' attempted to finalize group '{}' without permission", userId, request.getGroupId());
-                throw new IllegalArgumentException("Only the group creator can finalize the group");
-            }
-            
-            // Check if group is already finalized
-            if (group.isFinalized()) {
-                log.info("Group '{}' is already finalized", request.getGroupId());
-                return new FinalizeGroupResponse(request.getGroupId(), "Group is already finalized");
-            }
-            
-            // Validate group has at least one member (should always be true, but safety check)
-            if (group.getUserIds().isEmpty()) {
-                log.warn("Cannot finalize empty group '{}'", request.getGroupId());
-                throw new IllegalArgumentException("Cannot finalize group with no members");
-            }
-            
-            // Finalize the group
-            group.finalize(); // This sets status to "finalized" and updates lastUpdated
-            groupRepository.save(group);
-            
-            log.info("Successfully finalized group '{}' with {} members", request.getGroupId(), group.getUserIds().size());
-            
-            // TODO: Additional finalization tasks:
-            // 1. Reject any pending join requests
-            // 2. Send notifications to all group members via Kafka
-            // 3. Create trip collaboration session if applicable
-            // 4. Update group analytics
-            
-            // Reject pending join requests since group is now finalized
-            if (!group.getJoinRequests().isEmpty()) {
-                int pendingCount = 0;
-                for (JoinRequest joinRequest : group.getJoinRequests()) {
-                    if (joinRequest.isPending()) {
-                        joinRequest.setStatus("rejected");
-                        joinRequest.setRejectionReason("Group has been finalized");
-                        joinRequest.setRespondedAt(Instant.now());
-                        joinRequest.setReviewedByUserId(userId);
-                        pendingCount++;
-                    }
-                }
-                
-                if (pendingCount > 0) {
-                    groupRepository.save(group);
-                    log.info("Rejected {} pending join requests for finalized group '{}'", pendingCount, request.getGroupId());
-                }
-            }
-            
-            // TODO: Send finalization event via Kafka
-            // publishGroupFinalizedEvent(group, userId);
-            
-            return new FinalizeGroupResponse(request.getGroupId(), "Group finalized successfully");
-            
-        } catch (IllegalArgumentException e) {
-            log.warn("Invalid request for finalizing group: {}", e.getMessage());
-            throw e;
-        } catch (Exception e) {
-            log.error("Error finalizing group '{}' for user '{}': {}", request.getGroupId(), userId, e.getMessage(), e);
-            throw new RuntimeException("Failed to finalize group: " + e.getMessage(), e);
-        }
-    }
-    
-    /**
-     * Get compatible groups for a user and trip.
-=======
             // Find the group
             Optional<Group> groupOpt = groupRepository.findById(groupId);
             if (groupOpt.isEmpty()) {
@@ -745,7 +587,6 @@
     
     /**
      * Map Group to CompatibleGroupResponse DTO.
->>>>>>> 05040d76
      */
     private CompatibleGroupResponse mapToCompatibleGroupResponse(Group group, double compatibilityScore) {
         CompatibleGroupResponse response = new CompatibleGroupResponse();
@@ -758,139 +599,6 @@
         response.setMaxMembers(group.getMaxMembers());
         response.setCreatedBy(group.getCreatedBy());
         
-<<<<<<< HEAD
-        try {
-            // Validate input parameters
-            if (userId == null || userId.trim().isEmpty()) {
-                log.warn("User ID is null or empty");
-                return new ArrayList<>();
-            }
-            if (tripId == null || tripId.trim().isEmpty()) {
-                log.warn("Trip ID is null or empty");
-                return new ArrayList<>();
-            }
-            
-            // Get all public active and finalized groups that are not full
-            List<Group> availableGroups = groupRepository.findByVisibilityAndStatus("public", "active")
-                .stream()
-                .filter(group -> !group.isFull())
-                .filter(group -> !group.isMember(userId)) // Exclude groups user is already in
-                .collect(Collectors.toList());
-            
-            // Also include finalized public groups that still have space (for browsing/reference)
-            List<Group> finalizedGroups = groupRepository.findByVisibilityAndStatus("public", "finalized")
-                .stream()
-                .filter(group -> !group.isFull())
-                .filter(group -> !group.isMember(userId))
-                .collect(Collectors.toList());
-            
-            availableGroups.addAll(finalizedGroups);
-            
-            log.debug("Found {} available groups to check compatibility", availableGroups.size());
-            
-            if (availableGroups.isEmpty()) {
-                log.info("No available groups found for compatibility check");
-                return new ArrayList<>();
-            }
-            
-            // TODO: In a more advanced implementation, we would:
-            // 1. Get trip details from trip service to build user preferences
-            // 2. Use TripCompatibilityService to calculate detailed compatibility scores
-            // 3. Consider factors like dates, budget, activities, locations, etc.
-            
-            // For now, create simple compatibility scores based on group preferences
-            List<CompatibleGroupResponse> compatibleGroups = new ArrayList<>();
-            
-            for (Group group : availableGroups) {
-                // Calculate basic compatibility score
-                double score = calculateBasicCompatibilityScore(group, tripId);
-                
-                if (score >= minCompatibilityScore) {
-                    compatibleGroups.add(new CompatibleGroupResponse(group.getId(), score));
-                    log.debug("Group '{}' has compatibility score: {}", group.getId(), score);
-                }
-            }
-            
-            // Sort by compatibility score descending
-            compatibleGroups.sort((a, b) -> Double.compare(b.getCompatibilityScore(), a.getCompatibilityScore()));
-            
-            // Limit to top 10 results
-            List<CompatibleGroupResponse> topCompatibleGroups = compatibleGroups.stream()
-                .limit(10)
-                .collect(Collectors.toList());
-            
-            log.info("Found {} compatible groups for user '{}' and trip '{}'", topCompatibleGroups.size(), userId, tripId);
-            return topCompatibleGroups;
-            
-        } catch (Exception e) {
-            log.error("Error getting compatible groups for user '{}' and trip '{}': {}", userId, tripId, e.getMessage(), e);
-            return new ArrayList<>();
-        }
-    }
-    
-    /**
-     * Calculate basic compatibility score for a group.
-     * This is a simplified version - in production, this would use detailed trip data.
-     */
-    private double calculateBasicCompatibilityScore(Group group, String tripId) {
-        double score = 0.5; // Base score
-        
-        try {
-            // Factor in group size (smaller groups might be more compatible)
-            if (group.getUserIds().size() <= 4) {
-                score += 0.2;
-            } else if (group.getUserIds().size() <= 8) {
-                score += 0.1;
-            }
-            
-            // Factor in group status (active groups get slight preference)
-            if (group.isActive()) {
-                score += 0.1;
-            }
-            
-            // Factor in group preferences if available
-            Map<String, Object> preferences = group.getPreferences();
-            if (preferences != null && !preferences.isEmpty()) {
-                score += 0.2; // Groups with defined preferences are more likely to be compatible
-            }
-            
-        } catch (Exception e) {
-            log.warn("Error calculating compatibility score for group '{}': {}", group.getId(), e.getMessage());
-        }
-        
-        return Math.min(1.0, score); // Cap at 1.0
-    }
-    
-    /**
-     * Generate a unique join request ID.
-     */
-    private String generateJoinRequestId() {
-        return "join_" + System.currentTimeMillis() + "_" + (int)(Math.random() * 1000);
-    }
-    
-    /**
-     * Build preferences map from CreatePublicPoolingGroupRequest properties.
-     */
-    private Map<String, Object> buildPreferencesFromRequest(CreatePublicPoolingGroupRequest request) {
-        Map<String, Object> preferences = new HashMap<>();
-        
-        preferences.put("baseCity", request.getBaseCity());
-        preferences.put("startDate", request.getStartDate());
-        preferences.put("endDate", request.getEndDate());
-        preferences.put("arrivalTime", request.getArrivalTime());
-        preferences.put("multiCityAllowed", request.getMultiCityAllowed());
-        preferences.put("activityPacing", request.getActivityPacing());
-        preferences.put("budgetLevel", request.getBudgetLevel());
-        preferences.put("preferredTerrains", request.getPreferredTerrains() != null ? request.getPreferredTerrains() : new ArrayList<>());
-        preferences.put("preferredActivities", request.getPreferredActivities() != null ? request.getPreferredActivities() : new ArrayList<>());
-        
-        // Add any additional preferences if provided
-        if (request.getAdditionalPreferences() != null) {
-            preferences.putAll(request.getAdditionalPreferences());
-        }
-        
-        return preferences;
-=======
         Map<String, Object> preferences = group.getPreferences();
         if (preferences != null) {
             response.setStartDate((String) preferences.get("startDate"));
@@ -901,6 +609,5 @@
         }
         
         return response;
->>>>>>> 05040d76
     }
 }